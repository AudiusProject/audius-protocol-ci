--- conflicted
+++ resolved
@@ -36,14 +36,9 @@
     const keyPattern = 'existinglock*'
 
     // locks shouldn't exist before
-<<<<<<< HEAD
-    for (let key of keys) {
-      assert.deepStrictEqual(await Lock.getLock(key), false)
-=======
     for (const key of keys) {
       const value = await Lock.getLock(key)
       assert.deepStrictEqual(value, false)
->>>>>>> 4bab8040
     }
 
     for (const key of keys) {
@@ -51,27 +46,17 @@
     }
 
     // locks should exist after
-<<<<<<< HEAD
-    for (let key of keys) {
-      assert.deepStrictEqual(await Lock.getLock(key), true)
-=======
     for (const key of keys) {
       const value = await Lock.getLock(key)
       assert.deepStrictEqual(value, true)
->>>>>>> 4bab8040
     }
 
     await Lock.clearAllLocks(keyPattern)
 
     // locks should not exist after clearing
-<<<<<<< HEAD
-    for (let key of keys) {
-      assert.deepStrictEqual(await Lock.getLock(key), false)
-=======
     for (const key of keys) {
       const value = await Lock.getLock(key)
       assert.deepStrictEqual(value, false)
->>>>>>> 4bab8040
     }
   })
 })