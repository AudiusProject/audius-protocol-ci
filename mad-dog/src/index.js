--- conflicted
+++ resolved
@@ -254,30 +254,6 @@
         await testRunner(blacklistTests)
         break
       }
-<<<<<<< HEAD
-      case 'test-ursm-nodes': {
-        const deregisterCNTest = makeTest(
-          'snapbackReconfigTestDeregisterCN',
-          SnapbackReconfigTests.deregisterCN,
-          {
-            numUsers: 8,
-            numCreatorNodes: 10,
-            iterations: 2
-          }
-        )
-
-        const forceCNUnavailabilityTest = makeTest(
-          'snapbackReconfigTestForceCNUnavailability',
-          SnapbackReconfigTests.forceCNUnavailability,
-          {
-            numUsers: 8,
-            numCreatorNodes: 10,
-            iterations: 2
-          }
-        )
-        await testRunner([deregisterCNTest, forceCNUnavailabilityTest])
-        break
-      }
       case 'test-sol-migration': {
         const poaToSolTestsCreated = makeTest('poaSolMigration', poaSolMigrationTests,
         {
@@ -286,8 +262,6 @@
         await testRunner([poaToSolTestsCreated])
         break
       }
-=======
->>>>>>> 6dee29d7
       case 'test-nightly': {
         const coreIntegrationTests = makeTest('consistency', coreIntegration, {
           numCreatorNodes: DEFAULT_NUM_CREATOR_NODES,
