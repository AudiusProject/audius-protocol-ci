--- conflicted
+++ resolved
@@ -506,12 +506,8 @@
       // rather than XMLHttpRequest. We force that here.
       // https://github.com/axios/axios/issues/1180
       const isBrowser = typeof window !== 'undefined'
-<<<<<<< HEAD
+      console.debug(`Uploading file to ${url}`)
       const axiosRequestObj = {
-=======
-      console.debug(`Uploading file to ${url}`)
-      const resp = await axios.post(
->>>>>>> f05f1bd8
         url,
         data: formData,
         headers,
