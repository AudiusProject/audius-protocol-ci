--- conflicted
+++ resolved
@@ -89,8 +89,6 @@
   }
 
   /**
-<<<<<<< HEAD
-=======
    * Gets all the remixes of a given trackId as an array of tracks.
    * @param {number} trackId
    * @param {number} limit
@@ -116,7 +114,6 @@
   }
 
   /**
->>>>>>> d798a2fa
    * Return saved tracks for current user
    * NOTE in returned JSON, SaveType string one of track, playlist, album
    * @param {number} limit - max # of items to return
