--- conflicted
+++ resolved
@@ -239,13 +239,8 @@
   }
 
   /**
-<<<<<<< HEAD
-   * Fetch user metadatas from discprov given list of userIds
-   * @param {number[]} userIds
-=======
    * Fetch user account from /user/account with wallet param
    * @param {string} wallet wallet address
->>>>>>> 735fdd8e
    */
   this.getUserAccount = async wallet => {
     assertLibsDidInit()
@@ -263,11 +258,7 @@
     this.libsInstance.userStateManager.setCurrentUser(userAccount)
     const creatorNodeEndpoints = userAccount.creator_node_endpoint
     if (creatorNodeEndpoints) {
-<<<<<<< HEAD
-      const primary = creatorNodeEndpoints ? creatorNodeEndpoints.split(',')[0] : ''
-=======
       const primary = CreatorNode.getPrimary(creatorNodeEndpoints)
->>>>>>> 735fdd8e
       this.creatorNode.setEndpoint(primary)
     }
   }
