--- conflicted
+++ resolved
@@ -23,21 +23,14 @@
   MAX_SELECT_NEW_REPLICA_SET_ATTEMPTS,
   QUEUE_NAMES,
   SYNC_MODES
-<<<<<<< HEAD
 } from '../stateMachineConstants'
 import { retrieveClockValueForUserFromReplica } from '../stateMachineUtils'
-import CNodeToSpIdMapManager from '../CNodeToSpIdMapManager'
 import initAudiusLibs from '../../initAudiusLibs'
 
 import { SemanticAttributes } from '@opentelemetry/semantic-conventions'
-import { getActiveSpan, instrumentTracing, recordException } from '../../../utils/tracing'
-=======
-} = require('../stateMachineConstants')
-const { retrieveClockValueForUserFromReplica } = require('../stateMachineUtils')
-const ContentNodeInfoManager = require('../ContentNodeInfoManager')
-const { getNewOrExistingSyncReq } = require('./stateReconciliationUtils')
-const initAudiusLibs = require('../../initAudiusLibs')
->>>>>>> 1536f998
+import { getActiveSpan, instrumentTracing, recordException, info, currentSpanContext } from '../../../utils/tracing'
+
+import ContentNodeInfoManager from '../ContentNodeInfoManager'
 
 const reconfigNodeWhitelist = config.get('reconfigNodeWhitelist')
   ? new Set(config.get('reconfigNodeWhitelist').split(','))
@@ -57,11 +50,7 @@
  * @param {Object} param.replicaToUserInfoMap map(secondary endpoint => { clock, filesHash }) map of user's node endpoint strings to user info on node for user whose replica set should be updated
  * @param {string[]} param.enabledReconfigModes array of which reconfig modes are enabled
  */
-<<<<<<< HEAD
 const updateReplicaSet = async function ({
-=======
-const updateReplicaSetJobProcessor = async function ({
->>>>>>> 1536f998
   logger,
   wallet,
   userId,
@@ -74,8 +63,6 @@
 }: DecoratedJobParams<UpdateReplicaSetJobParams>): Promise<
   DecoratedJobReturnValue<UpdateReplicaSetJobReturnValue>
 > {
-  const span = getActiveSpan()
-
   /**
    * Fetch all the healthy nodes while disabling sync checks to select nodes for new replica set
    * Note: sync checks are disabled because there should not be any syncs occurring for a particular user
@@ -86,7 +73,7 @@
   let healthyNodes = []
   healthyNodes = await getCachedHealthyNodes()
   if (healthyNodes.length === 0) {
-    span?.addEvent('init libs')
+    info('init libs')
     audiusLibs = await initAudiusLibs({
       enableEthContracts: true,
       enableContracts: true,
@@ -154,7 +141,7 @@
     issuedReconfig,
     newReplicaSet,
     healthyNodes,
-    spanContext: span?.spanContext(),
+    spanContext: currentSpanContext(),
     jobsToEnqueue: syncJobsToEnqueue?.length
       ? {
         [QUEUE_NAMES.RECURRING_SYNC]: syncJobsToEnqueue
@@ -404,15 +391,7 @@
     const randomHealthyNode = _.sample(viablePotentialReplicas)
 
     // If node is already present in new replica set or is part of the existing replica set, keep finding a unique healthy node
-<<<<<<< HEAD
-    if (
-      newReplicaNodesSet.has(randomHealthyNode!) ||
-      healthyReplicaSet.has(randomHealthyNode!)
-    )
-      continue
-=======
-    if (newReplicaNodesSet.has(randomHealthyNode)) continue
->>>>>>> 1536f998
+    if (newReplicaNodesSet.has(randomHealthyNode!)) continue
 
     // If the node was marked as healthy before, keep finding a unique healthy node
     if (unhealthyReplicasSet.has(randomHealthyNode!)) {
@@ -514,18 +493,8 @@
     for (const endpt of newReplicaSetEndpoints) {
       // If for some reason any node in the new replica set is not registered on chain as a valid SP and is
       // selected as part of the new replica set, do not issue reconfig
-<<<<<<< HEAD
-      if (
-        !(
-          CNodeToSpIdMapManager.getCNodeEndpointToSpIdMap() as Record<
-            string,
-            number
-          >
-        )[endpt]
-      ) {
-=======
-      if (!ContentNodeInfoManager.getCNodeEndpointToSpIdMap()[endpt]) {
->>>>>>> 1536f998
+
+      if (!((ContentNodeInfoManager.getCNodeEndpointToSpIdMap() as Record<string, number>)[endpt])) {
         response.errorMsg = `[_issueUpdateReplicaSetOp] userId=${userId} wallet=${wallet} unable to find valid SPs from new replica set=[${newReplicaSetEndpoints}] | new replica set spIds=[${newReplicaSetSPIds}] | reconfig type=[${reconfigType}] | endpointToSPIdMap=${JSON.stringify(
           ContentNodeInfoManager.getCNodeEndpointToSpIdMap()
         )} | endpt=${endpt}. Skipping reconfig.`
@@ -533,16 +502,7 @@
         return response
       }
       newReplicaSetSPIds.push(
-<<<<<<< HEAD
-        (
-          CNodeToSpIdMapManager.getCNodeEndpointToSpIdMap() as Record<
-            string,
-            number
-          >
-        )[endpt]
-=======
-        ContentNodeInfoManager.getCNodeEndpointToSpIdMap()[endpt]
->>>>>>> 1536f998
+        (ContentNodeInfoManager.getCNodeEndpointToSpIdMap() as Record<string, number>)[endpt]
       )
     }
 
@@ -564,7 +524,7 @@
         [primary]: oldPrimarySpId,
         [secondary1]: oldSecondary1SpId,
         [secondary2]: oldSecondary2SpId
-      } = ContentNodeInfoManager.getCNodeEndpointToSpIdMap()
+      } = ContentNodeInfoManager.getCNodeEndpointToSpIdMap() as Record<string, number>
 
       const canReconfig = await _canReconfig({
         libs: audiusLibs,
@@ -597,11 +557,7 @@
         }ms for userId=${userId} wallet=${wallet}`
       )
     } catch (e: any) {
-<<<<<<< HEAD
       recordException(e)
-      const timeElapsedMs = Date.now() - startTimeMs
-=======
->>>>>>> 1536f998
       throw new Error(
         `UserReplicaSetManagerClient._updateReplicaSet() Failed in ${
           Date.now() - startTimeMs
@@ -679,24 +635,6 @@
   return enabledReconfigModes.includes(mode)
 }
 
-<<<<<<< HEAD
-module.exports = async ({ parentSpanContext }: {
-  parentSpanContext: SpanContext
-}) => instrumentTracing({
-  name: 'updateReplicaSet.jobProcessor',
-  fn: updateReplicaSet,
-  options: {
-    links: [
-      {
-        context: parentSpanContext
-      }
-    ],
-    attributes: {
-      [SemanticAttributes.CODE_FILEPATH]: __filename
-    }
-  }
-})
-=======
 type CanReconfigParams = {
   libs: any
   oldPrimarySpId: number
@@ -747,5 +685,19 @@
   return canReconfig
 }
 
-module.exports = updateReplicaSetJobProcessor
->>>>>>> 1536f998
+module.exports = async ({ parentSpanContext }: {
+  parentSpanContext: SpanContext
+}) => instrumentTracing({
+  name: 'updateReplicaSet.jobProcessor',
+  fn: updateReplicaSet,
+  options: {
+    links: [
+      {
+        context: parentSpanContext
+      }
+    ],
+    attributes: {
+      [SemanticAttributes.CODE_FILEPATH]: __filename
+    }
+  }
+})