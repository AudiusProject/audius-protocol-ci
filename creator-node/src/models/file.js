--- conflicted
+++ resolved
@@ -102,10 +102,6 @@
     // sequelize does not support composite foreign keys
   }
 
-<<<<<<< HEAD
-  File.TrackTypes = ['track', 'copy320']
-  File.NonTrackTypes = ['dir', 'image', 'metadata']
-=======
   File.Types = {
     track: 'track',
     copy320: 'copy320',
@@ -116,15 +112,6 @@
 
   File.TrackTypes = [File.Types.track, File.Types.copy320]
   File.NonTrackTypes = [File.Types.dir, File.Types.image, File.Types.metadata]
->>>>>>> d3d8ac2f
-
-  File.Types = {
-    track: 'track',
-    copy320: 'copy320',
-    dir: 'dir',
-    image: 'image',
-    metadata: 'metadata'
-  }
 
   return File
 }