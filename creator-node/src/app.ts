import type { Request, Response, NextFunction, IRoute } from 'express'
import type Logger from 'bunyan'

import express from 'express'
import bodyParser from 'body-parser'
import cors from 'cors'
import prometheusMiddleware from 'express-prom-bundle'
import _ from 'lodash'

import DiskManager from './diskManager'
import { sendResponse, errorResponseServerError } from './apiHelpers'
import { logger, loggingMiddleware } from './logging'
import { readOnlyMiddleware } from './middlewares/readOnly/readOnlyMiddleware'
import {
  userReqLimiter,
  trackReqLimiter,
  audiusUserReqLimiter,
  metadataReqLimiter,
  imageReqLimiter,
  URSMRequestForSignatureReqLimiter,
  batchCidsExistReqLimiter,
  getRateLimiterMiddleware
} from './reqLimiter'
import config from './config'
import { exponentialBucketsRange } from './services/prometheusMonitoring/prometheusUtils'
import healthCheckRoutes from './components/healthCheck/healthCheckController'
import contentBlacklistRoutes from './components/contentBlacklist/contentBlacklistController'
import replicaSetRoutes from './components/replicaSet/replicaSetController'
<<<<<<< HEAD

// Content node app adds additional fields to the Express request object. This typing
// is a type that adds additional fields to the request object.
type CustomRequest = Request & { logger: Logger; normalizedPath: string }
=======
import { RequestWithLogger } from './utils'
>>>>>>> 9b82a8c9

function errorHandler(
  err: any,
  req: CustomRequest,
  res: Response,
  next: NextFunction
) {
  req.logger.error('Internal server error')
  req.logger.error(err.stack)
  sendResponse(req, res, errorResponseServerError('Internal server error'))
}

/**
 * Get the path, method, and regex used to match to routes. Used to track route durations
 *
 * Structure:
 *  {regex: <some regex>, path: <path that a matched path will route to in the normalize fn in prometheus middleware>}
 *
 * Example:
 * {
 *    regex: /(?:^\/ipfs\/(?:([^/]+?))\/?$|^\/content\/(?:([^/]+?))\/?$)/i,
 *    path: '/ipfs/:CID'
 * }
 * @param {Object[]} routers Array of Express routers
 */
function _setupRouteDurationTracking(routers: IRoute[]) {
  let layers = routers.map((route: IRoute) => route.stack)
  layers = _.flatten(layers)

  const routesWithoutParams = []
  const routesWithParams = []
  for (const layer of layers) {
    const path = layer.route.path
    const method = Object.keys(layer.route.methods)[0]
    const regex = layer.regexp

    if (Array.isArray(path)) {
      path.forEach((p) => {
        if (p.includes(':')) {
          routesWithParams.push({
            path: p,
            method,
            regex
          })
        } else {
          routesWithoutParams.push({
            path: p,
            method,
            regex
          })
        }
      })
    } else {
      if (path.includes(':')) {
        routesWithParams.push({
          path,
          method,
          regex
        })
      } else {
        routesWithoutParams.push({
          path,
          method,
          regex
        })
      }
    }
  }

  return {
    routesWithoutParams,
    routesWithParams,
    routes: [...routesWithParams, ...routesWithoutParams]
  }
}

/**
 * Configures express app object with required properties and starts express server
 *
 * @param {number} port port number on which to expose server
 * @param {ServiceRegistry} serviceRegistry object housing all Content Node Services
 */
export const initializeApp = (port: number, serviceRegistry: any) => {
  const app = express()

  // middleware functions will be run in order they are added to the app below
  //  - loggingMiddleware must be first to ensure proper error handling
  app.use(loggingMiddleware)
  app.use(bodyParser.json({ limit: '1mb' }))
  app.use(readOnlyMiddleware)
  app.use(cors())

  // Rate limit routes
  app.use('/users/', userReqLimiter)
  app.use('/track*', trackReqLimiter)
  app.use('/audius_user/', audiusUserReqLimiter)
  app.use('/metadata', metadataReqLimiter)
  app.use('/image_upload', imageReqLimiter)
  app.use('/ursm_request_for_signature', URSMRequestForSignatureReqLimiter)
  app.use('/batch_cids_exist', batchCidsExistReqLimiter)
  app.use('/batch_image_cids_exist', batchCidsExistReqLimiter)
  app.use(getRateLimiterMiddleware())

  let routers = require('./routes')()
  routers = [
    ...routers,
    healthCheckRoutes,
    contentBlacklistRoutes,
    replicaSetRoutes
  ]

  const { routesWithParams, routes } = _setupRouteDurationTracking(routers)

  const prometheusRegistry = serviceRegistry.prometheusRegistry

  // Metric tracking middleware
  app.use(
    routes.map((route) => route.path),
    prometheusMiddleware({
      // Use existing registry for compatibility with custom metrics. Can see
      // the metrics on /prometheus_metrics_worker
      promRegistry: prometheusRegistry.registry,
      // Override metric name to include namespace prefix
      httpDurationMetricName: `${prometheusRegistry.namespacePrefix}_http_request_duration_seconds`,
      // Include HTTP method in duration tracking
      includeMethod: true,
      // Include HTTP status code in duration tracking
      includePath: true,
      // Disable default gauge counter to indicate if this middleware is running
      includeUp: false,
      // The buckets in seconds to measure requests
      buckets: [0.2, 0.5, ...(exponentialBucketsRange(1, 60, 4) as number[])],
      // Do not register the default /metrics route, since we have the /prometheus_metrics_worker
      autoregister: false,
      // Normalizes the path to be tracked in this middleware. For routes with route params,
      // this fn maps those routes to generic paths. e.g. /ipfs/QmSomeCid -> /ipfs/#CID
      normalizePath: function (_req, opts) {
        const req = _req as CustomRequest
        const path = prometheusMiddleware.normalizePath(req, opts)
        try {
          for (const { regex, path: normalizedPath } of routesWithParams) {
            const match = path.match(regex)
            if (match) {
              return normalizedPath
            }
          }
        } catch (e: any) {
          req.logger.warn(
            { middleware: 'PrometheusMiddleware', function: 'normalizePath' },
            `Could not match on regex: ${e.message}`
          )
        }
        return path
      },
      // Function taking express req as an argument and determines whether the given request should be excluded in the metrics
      // Technically, this function is redundant because we specify the routes to match on in the first
      // param of app.use([paths,]). This fn is used for specific metric tracking
      bypass: function (_req) {
        const req = _req as CustomRequest
        const path = prometheusMiddleware.normalizePath(
          req,
          {} /* empty option */
        )
        try {
          for (const { regex, path: normalizedPath } of routes) {
            const match = path.match(regex)
            if (match) {
              req.normalizedPath = normalizedPath
              return false
            }
          }
        } catch (e: any) {
          req.logger.warn(
            { middleware: 'PrometheusMiddleware', function: 'bypass' },
            `Could not match on regex: ${e.message}`
          )
        }

        // Should not reach here, but in case it does, always track metrics on
        // an explicitly defined route
        return false
      }
    })
  )

  for (const router of routers) {
    app.use('/', router)
  }

  app.use(errorHandler as any)

  const storagePath = DiskManager.getConfigStoragePath()

  // TODO: Can remove these when all routes consume serviceRegistry
  app.set('storagePath', storagePath)
  app.set('redisClient', serviceRegistry.redis)
  app.set('audiusLibs', serviceRegistry.libs)
  app.set('blacklistManager', serviceRegistry.blacklistManager)
  app.set('trustedNotifierManager', serviceRegistry.trustedNotifierManager)

  // Eventually, all components should pull services off the serviceRegistry
  app.set('serviceRegistry', serviceRegistry)

  // https://expressjs.com/en/guide/behind-proxies.html
  app.set('trust proxy', true)

  const server = app.listen(port, () =>
    logger.info(`Listening on port ${port}...`)
  )

  // Increase from 2min default to accommodate long-lived requests.
  server.setTimeout(config.get('setTimeout'), () => {
    logger.debug(`Server socket timeout hit`)
  })
  server.timeout = config.get('timeout')
  server.keepAliveTimeout = config.get('keepAliveTimeout')
  server.headersTimeout = config.get('headersTimeout')

  return { app: app, server: server }
}<|MERGE_RESOLUTION|>--- conflicted
+++ resolved
@@ -1,5 +1,5 @@
 import type { Request, Response, NextFunction, IRoute } from 'express'
-import type Logger from 'bunyan'
+import type { CustomRequest } from './apiHelpers'
 
 import express from 'express'
 import bodyParser from 'body-parser'
@@ -26,14 +26,6 @@
 import healthCheckRoutes from './components/healthCheck/healthCheckController'
 import contentBlacklistRoutes from './components/contentBlacklist/contentBlacklistController'
 import replicaSetRoutes from './components/replicaSet/replicaSetController'
-<<<<<<< HEAD
-
-// Content node app adds additional fields to the Express request object. This typing
-// is a type that adds additional fields to the request object.
-type CustomRequest = Request & { logger: Logger; normalizedPath: string }
-=======
-import { RequestWithLogger } from './utils'
->>>>>>> 9b82a8c9
 
 function errorHandler(
   err: any,
