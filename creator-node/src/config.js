--- conflicted
+++ resolved
@@ -403,31 +403,6 @@
     env: 'rehydrateMaxConcurrency',
     default: 10
   },
-<<<<<<< HEAD
-  rehydrateIPFSConcurrencyLimit: {
-    doc: 'Max number of concurrent rehydrate ipfs calls to make',
-    format: 'nat',
-    env: 'rehydrateIPFSConcurrencyLimit',
-    default: 10
-  },
-  trackSaveConcurrencyLimit: {
-    doc: 'Max number of concurrent track saves',
-    format: 'nat',
-    env: 'trackSaveConcurrencyLimit',
-    default: 10
-  },
-  nonTrackFileSaveConcurrencyLimit: {
-    doc: 'Max number of concurrent non track saves',
-    format: 'nat',
-    env: 'nonTrackFileSaveConcurrencyLimit',
-    default: 10
-  },
-  redisRehydrateCacheTTL: {
-    doc: 'Max time a cache entry for rehydrate key will live in seconds',
-    format: 'nat',
-    env: 'redisRehydrateCacheTTL',
-    default: 3600 // 60 min * (60 seconds/min) = 3600 seconds (1 hr)
-=======
   snapbackDevModeEnabled: {
     doc: 'TEST ONLY. DO NOT CONFIGURE MANUALLY. Disables automatic secondary sync issuing in order to test SnapbackSM.',
     format: 'BooleanCustom',
@@ -439,7 +414,6 @@
     format: 'nat',
     env: 'maxStorageUsedPercent',
     default: 95
->>>>>>> 53ec11cf
   }
 
   // unsupported options at the moment
