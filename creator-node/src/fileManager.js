const path = require('path')
const fs = require('fs-extra')
const multer = require('multer')
const getUuid = require('uuid/v4')
const axios = require('axios')

const config = require('./config')
const Utils = require('./utils')
const DiskManager = require('./diskManager')
const { logger: genericLogger } = require('./logging')
const { sendResponse, errorResponseBadRequest } = require('./apiHelpers')
const ipfsAdd = require('./ipfsAdd')
const { findCIDInNetwork } = require('./utils')

const MAX_AUDIO_FILE_SIZE = parseInt(config.get('maxAudioFileSizeBytes')) // Default = 250,000,000 bytes = 250MB
const MAX_MEMORY_FILE_SIZE = parseInt(config.get('maxMemoryFileSizeBytes')) // Default = 50,000,000 bytes = 50MB

const ALLOWED_UPLOAD_FILE_EXTENSIONS = config.get('allowedUploadFileExtensions') // default set in config.json
const AUDIO_MIME_TYPE_REGEX = /audio\/(.*)/

const SaveFileForMultihashToFSIPFSFallback = config.get(
  'saveFileForMultihashToFSIPFSFallback'
)

const EMPTY_FILE_CID = 'QmbFMke1KXqnYyBBWxB74N4c5SBnJMVAiMNRcGu6x1AwQH' // deterministic CID for a 0 byte, completely empty file

/**
 * Adds file to IPFS then saves file to disk under /multihash name
 *
 * If buffer is metadata, await add to ipfs daemon since discovery node checks ipfs first and benefits from increased availability
 */
async function saveFileFromBufferToIPFSAndDisk(
  req,
  buffer,
  enableIPFSAdd = false
) {
  // make sure user has authenticated before saving file
  if (!req.session.cnodeUserUUID) {
    throw new Error('User must be authenticated to save a file')
  }

  // Add to IPFS without pinning and retrieve multihash
  const multihash = await ipfsAdd.ipfsAddNonImages(
    buffer,
    { pin: false },
    req.logContext,
    enableIPFSAdd
  )

  // Write file to disk by multihash for future retrieval
  const dstPath = DiskManager.computeFilePath(multihash)
  await fs.writeFile(dstPath, buffer)

  return { multihash, dstPath }
}

/**
 * Given file path on disk, adds file to IPFS + re-saves under /multihash name
 *
 * @dev - only call this function when file is already stored to disk, else use saveFileFromBufferToIPFSAndDisk()
 */
<<<<<<< HEAD
async function saveFileToIPFSFromFS(
  { logContext },
  cnodeUserUUID,
  srcPath,
  enableIPFSAdd = false
) {
=======
async function saveFileToIPFSAndCopyFromFS ({ logContext }, cnodeUserUUID, srcPath, enableIPFSAdd = false) {
>>>>>>> 15227f80
  const logger = genericLogger.child(logContext)

  // make sure user has authenticated before saving file
  if (!cnodeUserUUID) {
    throw new Error('User must be authenticated to save a file')
  }

  // Add to IPFS without pinning and retrieve multihash
  const multihash = await ipfsAdd.ipfsAddNonImages(
    srcPath,
    { pin: false },
    logContext,
    enableIPFSAdd
  )

  const dstPath = await copyFileToFs(multihash, srcPath, logger)

  return { multihash, dstPath }
}

/**
 * Store file copy by multihash for future retrieval
 * @param {String} multihash ipfs add multihash response
 * @param {String} srcPath path to content to copy
 * @param {Object} logger
 * @returns the destination path of where the content was copied to
 */
async function copyFileToFs (multihash, srcPath, logger) {
  const dstPath = DiskManager.computeFilePath(multihash)

  try {
    await fs.copyFile(srcPath, dstPath)
  } catch (e) {
    // if we see a ENOSPC error, log out the disk space and inode details from the system
    if (e.message.includes('ENOSPC')) {
      await Promise.all([
        Utils.runShellCommand(`df`, ['-h'], logger),
        Utils.runShellCommand(`df`, ['-ih'], logger)
      ])
    }
    throw e
  }

  return dstPath
}

/**
 * Given a CID, saves the file to disk. Steps to achieve that:
 * 1. do the prep work to save the file to the local file system including
 * creating directories, changing IPFS gateway urls before calling _saveFileForMultihashToFS
 * 2. attempt to fetch the CID from a variety of sources
 * 3. return boolean failure content retrieval or content verification failure
 * @param {Object} serviceRegistry
 * @param {Object} logger
 * @param {String} multihash IPFS cid
 * @param {String} expectedStoragePath file system path similar to `/file_storage/Qm1`
 *                  for non dir files and `/file_storage/Qmdir/Qm2` for dir files
 * @param {Array} gatewaysToTry List of gateway endpoints to try
 * @param {String?} fileNameForImage file name if the multihash is image in dir.
 *                  eg original.jpg or 150x150.jpg
 * @param {number?} trackId if the multihash is of a segment type, the trackId to which it belongs to
 * @param {number?} numRetries optional number of times to retry this function if there was an error during content verification
 * @return {Boolean} true if success, false if error
 */
async function saveFileForMultihashToFS(
  serviceRegistry,
  logger,
  multihash,
  expectedStoragePath,
  gatewaysToTry,
  fileNameForImage = null,
  trackId = null,
  numRetries = 5
) {
  // stores all the stages of this function along with associated information relevant to that step
  // in the try catch below, if any of the nested try/catches throw, it will be caught by the top level try/catch
  // so we only need to print it once in the global catch or after everthing finishes except for any return statements
  const decisionTree = []

  try {
    // will be modified to directory compatible route later if directory
    // TODO - don't concat url's by hand like this, use module like urljoin
    // ..replace(/\/$/, "") removes trailing slashes

    let gatewayUrlsMapped = gatewaysToTry.map((endpoint) => {
      let baseUrl = `${endpoint.replace(/\/$/, '')}/ipfs/${multihash}`
      if (trackId) baseUrl += `?trackId=${trackId}`

      return baseUrl
    })

    const parsedStoragePath = path.parse(expectedStoragePath).dir

    decisionTree.push({
      stage: 'About to start running saveFileForMultihashToFS',
      val: {
        multihash,
        gatewaysToTry,
        gatewayUrlsMapped,
        expectedStoragePath,
        parsedStoragePath
      },
      time: Date.now()
    })

    // Create dir at expected storage path in which to store retrieved data
    try {
      // calling this on an existing directory doesn't overwrite the existing data or throw an error
      // the mkdir recursive is equivalent to `mkdir -p`
      await fs.mkdir(parsedStoragePath, { recursive: true })
      decisionTree.push({
        stage: 'Successfully called mkdir on local file system',
        vals: parsedStoragePath,
        time: Date.now()
      })
    } catch (e) {
      decisionTree.push({
        stage: 'Error calling mkdir on local file system',
        vals: parsedStoragePath,
        time: Date.now()
      })
      throw new Error(
        `Error making directory at ${parsedStoragePath} - ${e.message}`
      )
    }

    // regex match to check if a directory or just a regular file
    // if directory will have both outer and inner properties in match.groups
    // else will have just outer
    const matchObj = DiskManager.extractCIDsFromFSPath(expectedStoragePath)

    // if this is a directory, make it compatible with our dir cid gateway url
    if (matchObj && matchObj.isDir && matchObj.outer && fileNameForImage) {
      // override gateway urls to make it compatible with directory given an endpoint
      // eg. before running the line below gatewayUrlsMapped looks like [https://endpoint.co/ipfs/Qm111, https://endpoint.co/ipfs/Qm222 ...]
      // in the case of a directory, override the gatewayUrlsMapped array to look like
      // [https://endpoint.co/ipfs/Qm111/150x150.jpg, https://endpoint.co/ipfs/Qm222/150x150.jpg ...]
      // ..replace(/\/$/, "") removes trailing slashes
      gatewayUrlsMapped = gatewaysToTry.map(
        (endpoint) =>
          `${endpoint.replace(/\/$/, '')}/ipfs/${
            matchObj.outer
          }/${fileNameForImage}`
      )
      decisionTree.push({
        stage: 'Updated gatewayUrlsMapped',
        vals: gatewayUrlsMapped,
        time: Date.now()
      })
    }

    /**
     * Attempts to fetch CID:
     *  - If file already stored on disk, return immediately.
     *  - If file not already stored, request from user's replica set gateways in parallel.
     *  - If not found, call ipfs.cat(timeout=1000ms)
     *  - If not found, call ipfs.get(timeout=1000ms)
     * Each step, if successful, stores retrieved file to disk.
     */

    // If file already stored on disk, return immediately.
    if (await fs.pathExists(expectedStoragePath)) {
      logger.debug(
        `File already stored at ${expectedStoragePath} for ${multihash}`
      )
      decisionTree.push({
        stage: 'File already stored on disk',
        vals: [expectedStoragePath, multihash],
        time: Date.now()
      })
      // since this is early exit, print the decision tree here
      _printDecisionTreeObj(decisionTree, logger)

      return expectedStoragePath
    }

    // If file not already stored, fetch and store at storagePath.
    let fileFound = false

    // First try to fetch from other cnode gateways if user has non-empty replica set.
    if (gatewayUrlsMapped.length > 0) {
      try {
        let response
        // ..replace(/\/$/, "") removes trailing slashes
        logger.debug(
          `Attempting to fetch multihash ${multihash} by racing replica set endpoints`
        )

        decisionTree.push({
          stage: 'About to race requests via gateways',
          vals: gatewayUrlsMapped,
          time: Date.now()
        })
        // Note - Requests are intentionally not parallel to minimize additional load on gateways
        for (let index = 0; index < gatewayUrlsMapped.length; index++) {
          const url = gatewayUrlsMapped[index]
          decisionTree.push({
            stage: 'Fetching from gateway',
            vals: url,
            time: Date.now()
          })
          try {
            const resp = await axios({
              method: 'get',
              url,
              responseType: 'stream',
              timeout: 20000 /* 20 sec - higher timeout to allow enough time to fetch copy320 */
            })
            if (resp.data) {
              response = resp
              decisionTree.push({
                stage: 'Retrieved file from gateway',
                vals: url,
                time: Date.now()
              })
              break
            }
          } catch (e) {
            logger.error(
              `Error fetching file from other cnode ${url} ${e.message}`
            )
            decisionTree.push({
              stage: 'Could not retrieve file from gateway',
              vals: url,
              time: Date.now()
            })
            continue
          }
        }

        if (!response || !response.data) {
          decisionTree.push({
            stage: `Couldn't find files on other creator nodes, after trying URLs`,
            vals: null,
            time: Date.now()
          })
          throw new Error(
            `Couldn't find files on other creator nodes, after trying URLs: ${gatewayUrlsMapped.toString()}`
          )
        }

        // Write file to disk
        // TODO: USE THIS USE THIS
        await Utils.writeStreamToFileSystem(response.data, expectedStoragePath)
        fileFound = true

        decisionTree.push({
          stage: 'Wrote file to file system after fetching from gateway',
          vals: expectedStoragePath,
          time: Date.now()
        })
        logger.info(`wrote file to ${expectedStoragePath}`)
      } catch (e) {
        const errorMsg = `Failed to retrieve file for multihash ${multihash} from other creator node gateways`
        decisionTree.push({
          stage: errorMsg,
          vals: e.message,
          time: Date.now()
        })
        logger.warn(`${errorMsg} || ${e.message}`)
      }
    }

    // If file not found through gateways, check local ipfs node.
    if (!fileFound && SaveFileForMultihashToFSIPFSFallback) {
      logger.debug(
        `checking if ${multihash} already available on local ipfs node`
      )
      try {
        decisionTree.push({
          stage: 'About to retrieve file from local ipfs node with cat',
          vals: multihash,
          time: Date.now()
        })

        // ipfsCat returns a Buffer
        const fileBuffer = await Utils.ipfsCat(
          serviceRegistry,
          logger,
          multihash,
          1000
        )

        fileFound = true
        logger.debug(`Retrieved file for ${multihash} from  with cat`)
        decisionTree.push({
          stage: 'Retrieved file from local ipfs node with cat',
          vals: multihash,
          time: Date.now()
        })

        // Write file to disk.
        await fs.writeFile(expectedStoragePath, fileBuffer)

        logger.info(
          `wrote file to ${expectedStoragePath}, obtained via ipfs cat`
        )
        decisionTree.push({
          stage: 'Wrote file to disk',
          vals: expectedStoragePath,
          time: Date.now()
        })
      } catch (e) {
        logger.warn(
          `Multihash ${multihash} is not available on local ipfs node ${e.message}`
        )
        decisionTree.push({
          stage: 'File not available on local ipfs node with cat',
          vals: multihash,
          time: Date.now()
        })
      }
    }

    // If file not already available on local ipfs node or via gateways, fetch from IPFS.
    if (!fileFound && SaveFileForMultihashToFSIPFSFallback) {
      logger.debug(`Attempting to get ${multihash} from IPFS`)
      try {
        decisionTree.push({
          stage: 'About to retrieve file from local ipfs node with get',
          vals: multihash,
          time: Date.now()
        })

        // ipfsGet returns a BufferListStream object which is not a buffer
        // not compatible into writeFile directly, but it can be streamed to a file
        const fileBL = await Utils.ipfsGet(
          serviceRegistry,
          logger,
          multihash,
          1000
        )

        logger.debug(
          `retrieved file for multihash ${multihash} from local ipfs node`
        )
        decisionTree.push({
          stage: 'Retrieved file from local ipfs node with get',
          vals: multihash,
          time: Date.now()
        })

        // Write file to disk.
        await Utils.writeStreamToFileSystem(fileBL, expectedStoragePath)

        fileFound = true
        logger.info(
          `wrote file to ${expectedStoragePath}, obtained via ipfs get`
        )
        decisionTree.push({
          stage: 'Wrote file to disk',
          vals: expectedStoragePath,
          time: Date.now()
        })
      } catch (e) {
        logger.warn(
          `Failed to retrieve file for multihash ${multihash} from IPFS ${e.message}`
        )
        decisionTree.push({
          stage: 'File not available on local ipfs node with ipfs get',
          vals: multihash,
          time: Date.now()
        })
      }
    }

    // if not found in gateways or IPFS, check nodes on the rest of the network
    if (!fileFound) {
      try {
        const libs = serviceRegistry.libs
        const found = await findCIDInNetwork(
          expectedStoragePath,
          multihash,
          logger,
          libs,
          null,
          gatewaysToTry
        )
        if (found) {
          decisionTree.push({
            stage: `Found file ${multihash} by calling "findCIDInNetwork"`,
            vals: multihash,
            time: Date.now()
          })
          fileFound = true
        } else {
          decisionTree.push({
            stage: `Failed to retrieve file for multihash ${multihash} by calling findCIDInNetwork`,
            vals: multihash,
            time: Date.now()
          })
        }
      } catch (e) {
        decisionTree.push({
          stage: `Failed to retrieve file for multihash ${multihash} by calling findCIDInNetwork`,
          vals: multihash,
          time: Date.now()
        })
      }
    }

    // error if file was not found on any gateway or ipfs
    if (!fileFound) {
      const retrievalSourcesString = SaveFileForMultihashToFSIPFSFallback
        ? 'ipfs & other creator node gateways'
        : 'creator node gateways'
      decisionTree.push({
        stage: `Failed to retrieve file for multihash after trying ${retrievalSourcesString}`,
        vals: multihash,
        time: Date.now()
      })
      throw new Error(
        `Failed to retrieve file for multihash ${multihash} after trying ${retrievalSourcesString}`
      )
    }

    // verify that the contents of the file match the file's cid
    try {
      const fileSize = (await fs.stat(expectedStoragePath)).size
      decisionTree.push({
        stage: 'About to verify the file contents for the CID',
        vals: multihash,
        time: Date.now(),
        fileSize
      })
      const fileIsEmpty = fileSize === 0
      // there is one case where an empty file could be valid, check for that CID explicitly
      if (fileIsEmpty && multihash !== EMPTY_FILE_CID) {
        throw new Error(
          `File has no content, content length is 0: ${multihash}`
        )
      }

      const ipfsHashOnly = await ipfsAdd.ipfsAddNonImages(expectedStoragePath, {
        onlyHash: true,
        timeout: 10000
      })
      if (multihash !== ipfsHashOnly) {
        decisionTree.push({
          stage: `File contents don't match IPFS hash multihash`,
          vals: ipfsHashOnly,
          time: Date.now()
        })
        // delete this file because the next time we run sync and we see it on disk, we'll assume we have it and it's correct
        throw new Error(
          `File contents don't match IPFS hash multihash: ${multihash} result: ${ipfsHashOnly}`
        )
      }
      decisionTree.push({
        stage: 'Successfully verified the file contents for the CID',
        vals: multihash,
        time: Date.now()
      })
    } catch (e) {
      await removeFile(expectedStoragePath)
      if (numRetries > 0) {
        return saveFileForMultihashToFS(
          serviceRegistry,
          logger,
          multihash,
          expectedStoragePath,
          gatewaysToTry,
          fileNameForImage,
          trackId,
          numRetries - 1
        )
      }
      decisionTree.push({
        stage: `Error during content verification for multihash`,
        vals: multihash,
        time: Date.now()
      })
      throw new Error(
        `Error during content verification for multihash ${multihash} ${e.message}`
      )
    }
    // If error, return boolean failure indicator + print logs
  } catch (e) {
    decisionTree.push({
      stage: `saveFileForMultihashToFS error`,
      vals: e.message,
      time: Date.now()
    })
    _printDecisionTreeObj(decisionTree, logger)

    return false
  }

  // If no error, return boolean success indicator
  return true
}

const _printDecisionTreeObj = (decisionTree, logger) => {
  try {
    logger.info(
      'saveFileForMultihashToFS decision tree',
      JSON.stringify(decisionTree)
    )
  } catch (e) {
    logger.error(
      'error printing saveFileForMultihashToFS decision tree',
      decisionTree
    )
  }
}

/**
 * Removes all upload artifacts for track from filesystem. After successful upload these artifacts
 *    are all redundant since all synced content is replicated outside the upload folder.
 * (1) Remove all files in requested fileDir
 * (2) Confirm the only subdirectory is 'fileDir/segments'
 * (3) Remove all files in 'fileDir/segments' - throw if any subdirectories found
 * (4) Remove 'fileDir/segments' and fileDir
 * @dev - Eventually this function execution should be moved off of main server process
 */
async function removeTrackFolder({ logContext }, fileDir) {
  const logger = genericLogger.child(logContext)
  try {
    logger.info(`Removing track folder at fileDir ${fileDir}...`)
    if (!fileDir) {
      throw new Error('Cannot remove null fileDir')
    }

    const fileDirInfo = await fs.lstat(fileDir)
    if (!fileDirInfo.isDirectory()) {
      throw new Error('Expected directory input')
    }

    // Remove all contents of track dir (process sequentially to limit cpu load)
    const files = await fs.readdir(fileDir)
    for (const file of files) {
      const curPath = path.join(fileDir, file)

      if ((await fs.lstat(curPath)).isDirectory()) {
        // Only the 'segments' subdirectory is expected
        if (file !== 'segments') {
          throw new Error(`Unexpected subdirectory in ${fileDir} - ${curPath}`)
        }

        // Delete each segment file inside /fileDir/segments/ (process sequentially to limit cpu load)
        const segmentFiles = await fs.readdir(curPath)
        for (const segmentFile of segmentFiles) {
          const curSegmentPath = path.join(curPath, segmentFile)

          // Throw if a subdirectory found in /fileDir/segments/
          if ((await fs.lstat(curSegmentPath)).isDirectory()) {
            throw new Error(
              `Unexpected subdirectory in segments ${fileDir} - ${curPath}`
            )
          }

          // Delete segment file
          await fs.unlink(curSegmentPath)
        }

        // Delete /fileDir/segments/ directory after all its contents have been deleted
        await fs.rmdir(curPath)
      } else {
        // Delete file inside /fileDir/
        logger.info(`Removing ${curPath}`)
        await fs.unlink(curPath)
      }
    }

    // Delete fileDir after all its contents have been deleted
    await fs.rmdir(fileDir)
    logger.info(`Removed track folder at fileDir ${fileDir}`)
    return null
  } catch (err) {
    logger.error(`Error removing ${fileDir}. ${err}`)
    return err
  }
}

const getRandomFileName = () => {
  return getUuid()
}

const getTmpTrackUploadArtifactsWithCIDInPath = (fileName) => {
  return path.join(DiskManager.getTmpTrackUploadArtifactsPath(), fileName)
}

const getTmpSegmentsPath = (fileName) => {
  return path.join(DiskManager.getTmpTrackUploadArtifactsPath(), fileName, 'segments')
}

// Simple in-memory storage for metadata/generic files
const memoryStorage = multer.memoryStorage()
const upload = multer({
  limits: { fileSize: MAX_MEMORY_FILE_SIZE },
  storage: memoryStorage
})

// Simple temp storage for metadata/generic files
const tempDiskStorage = multer.diskStorage({})
const uploadTempDiskStorage = multer({
  limits: { fileSize: MAX_MEMORY_FILE_SIZE },
  storage: tempDiskStorage
})

// Custom on-disk storage for track files to prep for segmentation
const trackDiskStorage = multer.diskStorage({
  destination: function (req, file, cb) {
    let fileName
    if (req.query.use_cid_in_path) {
      // Use the file name provided in the headers during track hand off
      fileName = req.query.use_cid_in_path
    } else {
      // Save file under randomly named folders to avoid collisions
      fileName = getRandomFileName()
    }

    const fileDir = getTmpTrackUploadArtifactsWithCIDInPath(fileName)
    const segmentsDir = getTmpSegmentsPath(fileName)

    // create directories for original file and segments
    fs.mkdirSync(fileDir)
    fs.mkdirSync(segmentsDir)

    req.fileDir = fileDir
    const fileExtension = getFileExtension(file.originalname)
    req.fileNameNoExtension = fileName
    req.fileName = fileName + fileExtension

    req.logger.info(
      `Created track disk storage: ${req.fileDir}, ${req.fileName}`
    )
    cb(null, fileDir)
  },
  filename: function (req, file, cb) {
    cb(null, req.fileName)
  }
})

const trackFileUpload = multer({
  storage: trackDiskStorage,
  limits: { fileSize: MAX_AUDIO_FILE_SIZE },
  fileFilter: function (req, file, cb) {
    try {
      checkFileType(req.logger, {
        fileName: file.originalname,
        fileMimeType: file.mimetype
      })
      cb(null, true)
    } catch (e) {
      req.fileFilterError = e.message
      cb(e)
    }
  }
})

const handleTrackContentUpload = (req, res, next) => {
  trackFileUpload.single('file')(req, res, (err) => {
    if (err) {
      if (err.code === 'LIMIT_FILE_SIZE') {
        req.fileSizeError = err
      } else if (err instanceof multer.MulterError) {
        req.logger.error(`Multer error: ${err}`)
      } else {
        req.logger.error(`Content upload error: ${err}`)
      }
    }
    next()
  })
}

function getFileExtension(fileName) {
  return fileName.lastIndexOf('.') >= 0
    ? fileName.substr(fileName.lastIndexOf('.')).toLowerCase()
    : ''
}

/**
 * Checks the file type. Throws an error if not accepted.
 * @param {Object} logger the logger instance from the express request object
 * @param {Object} param
 * @param {string} param.fileName the file name
 * @param {string} param.fileMimeType the file type
 */
// only used for resumable upload :(  not relevant
function checkFileType(logger, { fileName, fileMimeType }) {
  const fileExtension = getFileExtension(fileName).slice(1)
  // the function should call `cb` with a boolean to indicate if the file should be accepted
  if (
    ALLOWED_UPLOAD_FILE_EXTENSIONS.includes(fileExtension) &&
    AUDIO_MIME_TYPE_REGEX.test(fileMimeType)
  ) {
    logger.info(`Filetype: ${fileExtension}`)
    logger.info(`Mimetype: ${fileMimeType}`)
  } else {
    throw new Error(
      `File type not accepted. Must be one of [${ALLOWED_UPLOAD_FILE_EXTENSIONS}] with mime type matching ${AUDIO_MIME_TYPE_REGEX}, got file ${fileExtension} with mime ${fileMimeType}`
    )
  }
}

/**
 * Checks the file size. Throws an error if file is too big.
 * @param {number} fileSize file size in bytes
 */
function checkFileSize(fileSize) {
  if (fileSize > MAX_AUDIO_FILE_SIZE) {
    throw new Error(
      `File exceeded maximum size (${MAX_AUDIO_FILE_SIZE}): fileSize=${fileSize}`
    )
  }
}

/**
 * The middleware fn that checks file data existence, and calls `checkFileType` and `checkFileSize`.
 * @param {Object} req express request object
 * @param {string} req.filename the file name
 * @param {string} req.filemimetype the file type
 * @param {number} req.filesize file size in bytes
 * @param {Object} res express response object
 * @param {function} next callback to proceed to the next handler
 */
function checkFileMiddleware(req, res, next) {
  const {
    filename: fileName,
    filetype: fileMimeType,
    filesize: fileSize
  } = req.headers
  try {
    if (!fileName || !fileMimeType || !fileSize) {
      throw new Error(
        `Some/all file data not present: fileName=${fileName} fileType=${fileMimeType} fileSize=${fileSize}`
      )
    }
    checkFileType(req.logger, { fileName, fileMimeType })
    checkFileSize(fileSize)
  } catch (e) {
    return sendResponse(req, res, errorResponseBadRequest(e.message))
  }

  return next()
}

/**
 * Checks if the Content Node storage has reached the `maxStorageUsedPercent` defined in the config. `storagePathSize`
 * and `storagePathUsed` are values taken off of the Content Node monitoring system.
 * @param {Object} param
 * @param {number} param.storagePathSize size of total storage
 * @param {number} param.storagePathUsed size of used storage
 * @param {number} param.maxStorageUsedPercent max storage percentage allowed in a CNode
 * @returns {boolean} true if enough storage; false if storage is equal to or over `maxStorageUsedPercent`
 */
function hasEnoughStorageSpace({
  storagePathSize,
  storagePathUsed,
  maxStorageUsedPercent
}) {
  // If these values are not present, the Content Node did not initialize properly.
  if (
    storagePathSize === null ||
    storagePathSize === undefined ||
    storagePathUsed === null ||
    storagePathUsed === undefined
  ) {
    return false
  }

  return (100 * storagePathUsed) / storagePathSize < maxStorageUsedPercent
}

/**
 * Remove file from location on disk
 * @param {String} storagePath path on disk for file
 * @returns null if successfully removed file or throws error if didn't successfully remove file
 */
async function removeFile(storagePath) {
  try {
    await fs.unlink(storagePath)
  } catch (err) {
    const fileDoesntExistError = err && err.code === 'ENOENT'
    if (!fileDoesntExistError) throw err
  }
}

module.exports = {
  saveFileFromBufferToIPFSAndDisk,
  saveFileToIPFSAndCopyFromFS,
  saveFileForMultihashToFS,
  removeTrackFolder,
  upload,
  uploadTempDiskStorage,
  trackFileUpload,
  handleTrackContentUpload,
  hasEnoughStorageSpace,
  getFileExtension,
  checkFileMiddleware,
  getTmpTrackUploadArtifactsWithCIDInPath,
  getTmpSegmentsPath
}<|MERGE_RESOLUTION|>--- conflicted
+++ resolved
@@ -59,16 +59,12 @@
  *
  * @dev - only call this function when file is already stored to disk, else use saveFileFromBufferToIPFSAndDisk()
  */
-<<<<<<< HEAD
-async function saveFileToIPFSFromFS(
+async function saveFileToIPFSAndCopyFromFS(
   { logContext },
   cnodeUserUUID,
   srcPath,
   enableIPFSAdd = false
 ) {
-=======
-async function saveFileToIPFSAndCopyFromFS ({ logContext }, cnodeUserUUID, srcPath, enableIPFSAdd = false) {
->>>>>>> 15227f80
   const logger = genericLogger.child(logContext)
 
   // make sure user has authenticated before saving file
@@ -96,7 +92,7 @@
  * @param {Object} logger
  * @returns the destination path of where the content was copied to
  */
-async function copyFileToFs (multihash, srcPath, logger) {
+async function copyFileToFs(multihash, srcPath, logger) {
   const dstPath = DiskManager.computeFilePath(multihash)
 
   try {
@@ -652,7 +648,11 @@
 }
 
 const getTmpSegmentsPath = (fileName) => {
-  return path.join(DiskManager.getTmpTrackUploadArtifactsPath(), fileName, 'segments')
+  return path.join(
+    DiskManager.getTmpTrackUploadArtifactsPath(),
+    fileName,
+    'segments'
+  )
 }
 
 // Simple in-memory storage for metadata/generic files
