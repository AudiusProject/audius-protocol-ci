--- conflicted
+++ resolved
@@ -1,14 +1,10 @@
 /* eslint-disable import/first */
 'use strict'
 
-<<<<<<< HEAD
-import type { Cluster, Worker } from 'cluster'
-=======
 import { setupTracing } from './tracer'
 setupTracing()
 
 import type { Worker } from 'cluster'
->>>>>>> 373eb2d8
 import { AggregatorRegistry } from 'prom-client'
 import { clusterUtils } from './utils'
 import cluster from 'cluster'
@@ -240,28 +236,6 @@
   const appInfo = initializeApp(getPort(), serviceRegistry)
   logger.info('Initialized app and server')
   await serviceRegistry.initServicesThatRequireServer(appInfo.app)
-<<<<<<< HEAD
-
-  cluster.worker!.on('message', (msg) => {
-    if (msg?.cmd === 'setSpecialWorkerId') {
-      clusterUtils.specialWorkerId = msg?.val
-    } else if (msg?.cmd === 'receiveAggregatePrometheusMetrics') {
-      try {
-        const { prometheusRegistry } = serviceRegistry
-        prometheusRegistry.resolvePromiseToGetAggregatedMetrics(msg?.val)
-      } catch (error: any) {
-        logger.error(
-          `Failed to send aggregated metrics data back to worker: ${error}`
-        )
-      }
-    }
-  })
-
-  if (clusterUtils.isThisWorkerInit() && process.send) {
-    process.send({ cmd: 'initComplete' })
-  }
-=======
->>>>>>> 373eb2d8
 }
 
 if (!clusterUtils.isClusterEnabled()) {
