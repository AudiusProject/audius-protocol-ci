const express = require('express')
const Redis = require('ioredis')
const fs = require('fs-extra')
const path = require('path')
const contentDisposition = require('content-disposition')

const { logger: genericLogger } = require('../logging')
const { getRequestRange, formatContentRange } = require('../utils/requestRange')
const {
  fetchFileFromNetworkAndSaveToFS,
  uploadTempDiskStorage,
  EMPTY_FILE_CID
} = require('../fileManager')
const {
  handleResponse,
  sendResponse,
  successResponse,
  errorResponseBadRequest,
  errorResponseServerError,
  errorResponseNotFound,
  errorResponseForbidden,
  errorResponseRangeNotSatisfiable,
  errorResponseUnauthorized,
  handleResponseWithHeartbeat
} = require('../apiHelpers')
const { recoverWallet } = require('../apiSigning')

const models = require('../models')
const config = require('../config.js')
const redisClient = new Redis(config.get('redisPort'), config.get('redisHost'))
const {
  authMiddleware,
  ensurePrimaryMiddleware,
  issueAndWaitForSecondarySyncRequests,
  ensureStorageMiddleware
} = require('../middlewares')
const { getAllRegisteredCNodes } = require('../services/ContentNodeInfoManager')
const { timeout } = require('../utils')
const DBManager = require('../dbManager')
const DiskManager = require('../diskManager')
const { libs } = require('@audius/sdk')
const Utils = libs.Utils

<<<<<<< HEAD
const FILE_CACHE_EXPIRY_SECONDS = 5 * 60
=======
const {
  premiumContentMiddleware
} = require('../middlewares/premiumContent/premiumContentMiddleware')

>>>>>>> 72bc13d2
const BATCH_CID_ROUTE_LIMIT = 500
const BATCH_CID_EXISTS_CONCURRENCY_LIMIT = 50

const router = express.Router()

/**
 * Helper method to stream file from file system on creator node
 * Serves partial content if specified using range requests
 * By default, checks path for file existence before proceeding
 * If not provided, checks fs stats for path
 */
const streamFromFileSystem = async (
  req,
  res,
  path,
  checkExistence = true,
  fsStats = null
) => {
  try {
    if (checkExistence) {
      // If file cannot be found on disk, throw error
      if (!(await fs.pathExists(path))) {
        throw new Error(`File could not be found on disk, path=${path}`)
      }
    }

    // Stream file from file system
    let fileStream

    const stat = fsStats || (await fs.stat(path))
    // Add 'Accept-Ranges' if streamable
    if (req.params.streamable) {
      res.set('Accept-Ranges', 'bytes')
    }

    // If a range header is present, use that to create the readstream
    // otherwise, stream the whole file.
    const range = getRequestRange(req)

    // TODO - route doesn't support multipart ranges.
    if (stat && range) {
      let { start, end } = range
      if (end >= stat.size) {
        // Set "Requested Range Not Satisfiable" header and exit
        res.status(416)
        return sendResponse(
          req,
          res,
          errorResponseRangeNotSatisfiable('Range not satisfiable')
        )
      }

      // set end in case end is undefined or null
      end = end || stat.size - 1

      fileStream = fs.createReadStream(path, { start, end })

      // Add a content range header to the response
      res.set('Content-Range', formatContentRange(start, end, stat.size))
      res.set('Content-Length', end - start + 1)
      // set 206 "Partial Content" success status response code
      res.status(206)
    } else {
      fileStream = fs.createReadStream(path)
      res.set('Content-Length', stat.size)
    }

    // If client has provided filename, set filename in header to be auto-populated in download prompt.
    if (req.query.filename) {
      res.setHeader(
        'Content-Disposition',
        contentDisposition(req.query.filename)
      )
    }

    // If content is gated, set cache-control to no-cache.
    // Otherwise, set the CID cache-control so that client caches the response for 30 days.
    // The contentAccessMiddleware sets the req.contentAccess object so that we do not
    // have to make another database round trip to get this info.
    if (req.shouldCache) {
      res.setHeader('cache-control', 'public, max-age=2592000, immutable')
    } else {
      res.setHeader('cache-control', 'no-cache')
    }

    await new Promise((resolve, reject) => {
      fileStream
        .on('open', () => fileStream.pipe(res))
        .on('end', () => {
          res.end()
          resolve()
        })
        .on('error', (e) => {
          genericLogger.error(
            'streamFromFileSystem - error trying to stream from disk',
            e
          )
          reject(e)
        })
    })
  } catch (e) {
    // Unset the cache-control header so that a bad response is not cached
    res.removeHeader('cache-control')

    // Unable to stream from file system. Throw a server error message
    throw e
  }
}

const logGetCIDDecisionTree = (decisionTree, req) => {
  try {
    req.logger.debug(`[getCID] Decision Tree: ${JSON.stringify(decisionTree)}`)
  } catch (e) {
    req.logger.error(`[getCID] Decision Tree - Failed to print: ${e.message}`)
  }
}

/**
 * Given a CID, return the appropriate file
 * 1. Check if file exists at expected storage path (current and legacy)
 * 2. If found, stream from FS
 * 3. Else, check if CID exists in DB. If not, return 404 not found error
 * 4. If exists in DB, fetch file from CN network, save to FS, and stream from FS
 * 5. If not avail in CN network, respond with 400 server error
 */
const getCID = async (req, res) => {
  const CID = req.params.CID
  const trackId = parseInt(req.query.trackId)

  const decisionTree = [{ stage: `BEGIN`, time: `${Date.now()}` }]
  const logPrefix = `[getCID] [CID=${CID}]`

  /**
   * Check if CID is servable from BlacklistManager; return error if not
   */
  let startMs = Date.now()
  const BlacklistManager = req.app.get('blacklistManager')
  const isServable = await BlacklistManager.isServable(CID, trackId)
  decisionTree.push({
    stage: `BLACKLIST_MANAGER_CHECK_IS_SERVABLE`,
    time: `${Date.now() - startMs}ms`
  })
  if (!isServable) {
    decisionTree.push({
      stage: `CID_IS_BLACKLISTED`
    })

    logGetCIDDecisionTree(decisionTree, req)
    return sendResponse(
      req,
      res,
      errorResponseForbidden(
        `${logPrefix} CID has been blacklisted by this node`
      )
    )
  }

  // Compute expected storagePath for CID
  let storagePath
  try {
    storagePath = DiskManager.computeFilePath(CID)
    decisionTree.push({
      stage: `COMPUTE_FILE_PATH_COMPLETE`
    })
  } catch (e) {
    decisionTree.push({
      stage: `COMPUTE_FILE_PATH_FAILURE`
    })
    logGetCIDDecisionTree(decisionTree, req)
    return sendResponse(
      req,
      res,
      errorResponseBadRequest(`${logPrefix} Invalid CID`)
    )
  }

  /**
   * Check if file exists on FS at storagePath
   * If found and not of file type, return error
   * If found and file type, continue
   * If not found, continue
   */
  startMs = Date.now()
  let fileFoundOnFS = false
  let fsStats
  let queryResults
  try {
    /**
     * fs.stat returns instance of fs.stats class, used to check if exists, an dir vs file
     * Throws error if nothing found
     * https://nodejs.org/api/fs.html#fspromisesstatpath-options
     */
    fsStats = await fs.stat(storagePath)
    decisionTree.push({
      stage: `FS_STATS`,
      time: `${Date.now() - startMs}ms`
    })

    if (fsStats.isFile()) {
      decisionTree.push({
        stage: `CID_CONFIRMED_FILE`
      })

      if (CID !== EMPTY_FILE_CID && fsStats.size === 0) {
        // Remove file if it is empty and force fetch from CN network
        await fs.unlink(storagePath)
        decisionTree.push({
          stage: `EMPTY_FILE_FOUND_AND_REMOVED_NEW_PATH`
        })
      } else {
        fileFoundOnFS = true
      }
    } else if (fsStats.isDirectory()) {
      decisionTree.push({
        stage: `CID_CONFIRMED_DIRECTORY`
      })
      logGetCIDDecisionTree(decisionTree, req)
      return sendResponse(
        req,
        res,
        errorResponseBadRequest('this dag node is a directory')
      )
    } else {
      decisionTree.push({
        stage: `CID_INVALID_TYPE`
      })
      logGetCIDDecisionTree(decisionTree, req)
      return sendResponse(
        req,
        res,
        errorResponseBadRequest('CID is of invalid file type')
      )
    }
  } catch (e) {
    decisionTree.push({
      stage: `FS_STATS_CID_NOT_FOUND`,
      time: `${Date.now() - startMs}ms`
    })
    // continue
  }

  /**
   * If not found on FS at storagePath, check legacyStoragePath
   */
  if (!fileFoundOnFS) {
    // Compute expected legacyStoragePath for CID
    let legacyStoragePath
    try {
      legacyStoragePath = DiskManager.computeLegacyFilePath(CID)
      decisionTree.push({
        stage: `COMPUTE_LEGACY_FILE_PATH_COMPLETE`
      })
    } catch (e) {
      decisionTree.push({
        stage: `COMPUTE_LEGACY_FILE_PATH_FAILURE`
      })
      logGetCIDDecisionTree(decisionTree, req)
      return sendResponse(
        req,
        res,
        errorResponseBadRequest(`${logPrefix} Invalid CID`)
      )
    }

    /**
     * Check if file exists on FS at legacyStoragePath
     * If found and not of file type, return error
     * If found and of type file, continue with legacyStoragePath
     * If not found, continue
     */
    startMs = Date.now()
    try {
      // Will throw if path does not exist
      // If exists, returns an instance of fs.stats class
      fsStats = await fs.stat(legacyStoragePath)
      decisionTree.push({
        stage: `FS_STATS_LEGACY_STORAGE_PATH`,
        time: `${Date.now() - startMs}ms`
      })

      if (fsStats.isFile()) {
        decisionTree.push({
          stage: `CID_CONFIRMED_FILE_LEGACY_STORAGE_PATH`
        })
        if (CID !== EMPTY_FILE_CID && fsStats.size === 0) {
          // Remove file if it is empty and force fetch from CN network
          await fs.unlink(storagePath)
          decisionTree.push({
            stage: `EMPTY_FILE_FOUND_AND_REMOVED_LEGACY_PATH`
          })
        } else {
          fileFoundOnFS = true
        }
      } else if (fsStats.isDirectory()) {
        decisionTree.push({
          stage: `CID_CONFIRMED_DIRECTORY_LEGACY_STORAGE_PATH`
        })
        logGetCIDDecisionTree(decisionTree, req)
        return sendResponse(
          req,
          res,
          errorResponseBadRequest('this dag node is a directory')
        )
      } else {
        decisionTree.push({
          stage: `CID_INVALID_TYPE_LEGACY_STORAGE_PATH`
        })
        logGetCIDDecisionTree(decisionTree, req)
        return sendResponse(
          req,
          res,
          errorResponseBadRequest('CID is of invalid file type')
        )
      }
    } catch (e) {
      decisionTree.push({
        stage: `FS_STATS_LEGACY_STORAGE_PATH_CID_NOT_FOUND`,
        time: `${Date.now() - startMs}ms`
      })
      // continue
    }

    if (fileFoundOnFS) {
      storagePath = legacyStoragePath
    }
  }

  /**
   * If the file is found on file system, stream from file system
   */
  if (fileFoundOnFS) {
    startMs = Date.now()
    try {
      const fsStream = await streamFromFileSystem(
        req,
        res,
        storagePath,
        false,
        fsStats
      )
      decisionTree.push({
        stage: `STREAM_FROM_FILE_SYSTEM_COMPLETE`,
        time: `${Date.now() - startMs}ms`
      })
      logGetCIDDecisionTree(decisionTree, req)
      return fsStream
    } catch (e) {
      decisionTree.push({
        stage: `STREAM_FROM_FILE_SYSTEM_FAILED`,
        time: `${Date.now() - startMs}ms`
      })
    }
  }

  /**
   * If not found on FS, check if CID record is in DB, error if not found
   */
  startMs = Date.now()
  try {
    queryResults = await models.File.findOne({
      where: {
        multihash: CID
      },
      order: [['clock', 'DESC']]
    })
    decisionTree.push({
      stage: `DB_CID_QUERY`,
      time: `${Date.now() - startMs}ms`
    })

    if (!queryResults) {
      decisionTree.push({
        stage: `DB_CID_QUERY_CID_NOT_FOUND`
      })
      logGetCIDDecisionTree(decisionTree, req)
      return sendResponse(
        req,
        res,
        errorResponseNotFound(
          `${logPrefix} No valid file found for provided CID`
        )
      )
    } else if (queryResults.type === 'dir') {
      decisionTree.push({
        stage: `DB_CID_QUERY_CONFIRMED_DIR`
      })
      logGetCIDDecisionTree(decisionTree, req)
      return sendResponse(
        req,
        res,
        errorResponseBadRequest('this dag node is a directory')
      )
    } else {
      decisionTree.push({
        stage: `DB_CID_QUERY_CID_FOUND`
      })
    }
  } catch (e) {
    decisionTree.push({
      stage: `DB_CID_QUERY_ERROR`,
      time: `${Date.now() - startMs}ms`,
      error: `${e.message}`
    })
    logGetCIDDecisionTree(decisionTree, req)
    return sendResponse(
      req,
      res,
      errorResponseServerError(`${logPrefix} DB query failed`)
    )
  }

  // try to stream file from storagePath location in db
  startMs = Date.now()
  try {
    // optimization to only try to stream from db storagePath if it's different than computed storagePath
    if (storagePath !== queryResults.storagePath) {
      decisionTree.push({
        stage: `STREAM_FROM_STORAGE_PATH_DB_LOCATION_FROM_FILE_SYSTEM`,
        time: `${Date.now() - startMs}ms`,
        data: { storagePath: queryResults.storagePath }
      })
      const fsStream = await streamFromFileSystem(
        req,
        res,
        queryResults.storagePath,
        false
      )
      decisionTree.push({
        stage: `STREAM_FROM_STORAGE_PATH_DB_LOCATION_FROM_FILE_SYSTEM_COMPLETE`,
        time: `${Date.now() - startMs}ms`
      })
      logGetCIDDecisionTree(decisionTree, req)
      return fsStream
    }
  } catch (e) {
    decisionTree.push({
      stage: `STREAM_FROM_STORAGE_PATH_DB_LOCATION_FROM_FILE_SYSTEM_FAILED`,
      time: `${Date.now() - startMs}ms`
    })
  }

  /**
   * If found in DB (means not found in FS):
   * 1. Attempt to retrieve file from network and save to file system
   * 2. If retrieved, stream from file system
   * 3. Else, error
   */
  const blockStartMs = Date.now()
  try {
    startMs = Date.now()
    const { error, storagePath: newStoragePath } =
      await fetchFileFromNetworkAndSaveToFS(
        libs,
        req.logger,
        CID,
        null /* dirCID */,
        [] /* targetGateways */ // no replica set so it will scan the whole network
      )
    if (error) {
      throw new Error(`Not found in network: ${error.message}`)
    }

    storagePath = newStoragePath

    decisionTree.push({
      stage: `FIND_CID_IN_NETWORK_COMPLETE`,
      time: `${Date.now() - startMs}ms`
    })

    startMs = Date.now()
    const fsStream = await streamFromFileSystem(req, res, storagePath, false)
    decisionTree.push({
      stage: `STREAM_FROM_FILE_SYSTEM_AFTER_FIND_CID_IN_NETWORK_COMPLETE`,
      time: `${Date.now() - startMs}ms`
    })

    logGetCIDDecisionTree(decisionTree, req)
    return fsStream
  } catch (e) {
    decisionTree.push({
      stage: `FIND_CID_IN_NETWORK_ERROR`,
      time: `${Date.now() - blockStartMs}ms`,
      error: `${e.message}`
    })
    return sendResponse(req, res, errorResponseServerError(e.message))
  }
}

// Gets a CID in a directory, streaming from the filesystem if available
const getDirCID = async (req, res) => {
  if (!(req.params && req.params.dirCID && req.params.filename)) {
    return sendResponse(
      req,
      res,
      errorResponseBadRequest(`Invalid request, no multihash provided`)
    )
  }

  // Do not act as a public gateway. Only serve files that are tracked by this creator node.
  const dirCID = req.params.dirCID
  const filename = req.params.filename
  const logPrefix = `[getDirCID][dirCID: ${dirCID}][fileName: ${filename}]`

  // We need to lookup the CID so we can correlate with the filename (eg original.jpg, 150x150.jpg)
  // Query for the file based on the dirCID and filename
  const queryResults = await models.File.findOne({
    where: {
      dirMultihash: dirCID,
      fileName: filename
    },
    order: [['clock', 'DESC']]
  })
  if (!queryResults) {
    return sendResponse(
      req,
      res,
      errorResponseNotFound(`${logPrefix} No valid file found in DB`)
    )
  }

  // Compute expected storagePath to minimize reliance on DB storagePath (which will eventually be removed)
  const storagePath = DiskManager.computeFilePathInDir(
    dirCID,
    queryResults.multihash
  )

  // Attempt to stream file from computed storagePath
  try {
    req.logger.info(
      `${logPrefix} - Retrieving ${storagePath} directly from filesystem`
    )
    return await streamFromFileSystem(req, res, storagePath)
  } catch (e) {
    req.logger.error(`${logPrefix} - Failed to retrieve ${storagePath} from FS`)
  }

  // If streaming from computed storagePath fails and DB storagePath is different, attempt to stream file from DB storagePath
  if (queryResults.storagePath !== storagePath) {
    try {
      req.logger.info(
        `${logPrefix} - Retrieving ${queryResults.storagePath} directly from filesystem`
      )
      return await streamFromFileSystem(req, res, queryResults.storagePath)
    } catch (e) {
      req.logger.error(
        `${logPrefix} - Failed to retrieve ${queryResults.storagePath} from FS`
      )
    }
  }

  // CID is the file CID, parse it from the storagePath
  const CID = storagePath.split('/').slice(-1).join('')

  // Attempt to find and stream CID from other content nodes in the network
  try {
    const { error, storagePath: newStoragePath } =
      await fetchFileFromNetworkAndSaveToFS(
        libs,
        req.logger,
        CID,
        dirCID,
        [] /* targetGateways */, // no replica set so it will scan the whole network
        filename
      )
    if (error) {
      throw new Error(`Not found in network: ${error.message}`)
    }

    return await streamFromFileSystem(req, res, newStoragePath)
  } catch (e) {
    req.logger.error(
      `${logPrefix} - Error fetching and streaming file from network for CID ${CID}`,
      e.message
    )
    return sendResponse(req, res, errorResponseServerError(e.message))
  }
}

/**
 * Verify that content matches its hash using the IPFS deterministic content hashing algorithm.
 * @param {Object} req
 * @param {File[]} resizeResp resizeImage.js response; should be a File[] of resized images
 * @param {string} dirCID the directory CID from `resizeResp`
 */
const _verifyContentMatchesHash = async function (req, resizeResp, dirCID) {
  const logger = genericLogger.child(req.logContext)
  const content = await _generateContentToHash(resizeResp, dirCID)

  // Re-compute dirCID from all image files to ensure it matches dirCID returned above
  const multihashes = await Utils.fileHasher.generateImageCids(
    content,
    genericLogger.child(req.logContext)
  )

  // Ensure actual and expected dirCIDs match
  const computedDirCID = multihashes[multihashes.length - 1].cid.toString()
  if (computedDirCID !== dirCID) {
    const errMsg = `Image file validation failed - dirCIDs do not match for dirCID=${dirCID} computedDirCID=${computedDirCID}.`
    logger.error(errMsg)
    throw new Error(errMsg)
  }
}

/**
 * Helper fn to generate the input for `generateImageCids()`
 * @param {File[]} resizeResp resizeImage.js response; should be a File[] of resized images
 * @param {string} dirCID the directory CID from `resizeResp`
 * @returns {Object[]} follows the structure [{path: <string>, cid: <string>}, ...] with the same number of elements
 * as the size of `resizeResp`
 */
async function _generateContentToHash(resizeResp, dirCID) {
  const contentToHash = []
  try {
    await Promise.all(
      resizeResp.files.map(async function (file) {
        const fileBuffer = await fs.readFile(file.storagePath)
        contentToHash.push({
          path: file.sourceFile,
          content: fileBuffer
        })
      })
    )
  } catch (e) {
    throw new Error(`Failed to build hashing array for dirCID ${dirCID} ${e}`)
  }

  return contentToHash
}

router.get(
  '/async_processing_status',
  handleResponse(async (req, _res) => {
    const AsyncProcessingQueue =
      req.app.get('serviceRegistry').asyncProcessingQueue

    const redisKey = AsyncProcessingQueue.constructAsyncProcessingKey(
      req.query.uuid
    )
    const value = (await redisClient.get(redisKey)) || '{}'

    return successResponse(JSON.parse(value))
  })
)

/**
 * Store image in multiple-resolutions on disk + DB
 */
router.post(
  '/image_upload',
  authMiddleware,
  ensurePrimaryMiddleware,
  ensureStorageMiddleware,
  uploadTempDiskStorage.single('file'),
  handleResponseWithHeartbeat(async (req, _res) => {
    if (
      !req.body.square ||
      !(req.body.square === 'true' || req.body.square === 'false')
    ) {
      return errorResponseBadRequest(
        'Must provide square boolean param in request body'
      )
    }
    if (!req.file) {
      return errorResponseBadRequest('Must provide image file in request body.')
    }
    const imageProcessingQueue =
      req.app.get('serviceRegistry').imageProcessingQueue

    const routestart = Date.now()
    const imageBufferOriginal = req.file.path
    const originalFileName = req.file.originalname
    const cnodeUserUUID = req.session.cnodeUserUUID

    // Resize the images and add them to filestorage
    let resizeResp
    try {
      if (req.body.square === 'true') {
        resizeResp = await imageProcessingQueue.resizeImage({
          file: imageBufferOriginal,
          fileName: originalFileName,
          sizes: {
            '150x150.jpg': 150,
            '480x480.jpg': 480,
            '1000x1000.jpg': 1000
          },
          square: true,
          logContext: req.logContext
        })
      } /** req.body.square == 'false' */ else {
        resizeResp = await imageProcessingQueue.resizeImage({
          file: imageBufferOriginal,
          fileName: originalFileName,
          sizes: {
            '640x.jpg': 640,
            '2000x.jpg': 2000
          },
          square: false,
          logContext: req.logContext
        })
      }

      req.logger.debug('ipfs add resp', resizeResp)
    } catch (e) {
      return errorResponseServerError(e)
    }

    const dirCID = resizeResp.dir.dirCID

    // Ensure image files written to disk match dirCID returned from resizeImage
    await _verifyContentMatchesHash(req, resizeResp, dirCID)

    // Record image file entries in DB
    const transaction = await models.sequelize.transaction()
    try {
      // Record dir file entry in DB
      const createDirFileQueryObj = {
        multihash: dirCID,
        sourceFile: null,
        storagePath: resizeResp.dir.dirDestPath,
        type: 'dir' // TODO - replace with models enum
      }
      await DBManager.createNewDataRecord(
        createDirFileQueryObj,
        cnodeUserUUID,
        models.File,
        transaction
      )

      // Record all image res file entries in DB
      // Must be written sequentially to ensure clock values are correctly incremented and populated
      for (const file of resizeResp.files) {
        const createImageFileQueryObj = {
          multihash: file.multihash,
          sourceFile: file.sourceFile,
          storagePath: file.storagePath,
          type: 'image', // TODO - replace with models enum
          dirMultihash: dirCID,
          fileName: file.sourceFile.split('/').slice(-1)[0]
        }
        await DBManager.createNewDataRecord(
          createImageFileQueryObj,
          cnodeUserUUID,
          models.File,
          transaction
        )
      }

      req.logger.info(`route time = ${Date.now() - routestart}`)
      await transaction.commit()
    } catch (e) {
      await transaction.rollback()
      return errorResponseServerError(e)
    }

    // Discovery only indexes metadata and not files, so we eagerly replicate data but don't await it
    issueAndWaitForSecondarySyncRequests(req, true)

    return successResponse({ dirCID })
  })
)

/**
 * Serve data hosted by creator node and create download route using query string pattern
 * `...?filename=<file_name.mp3>`.
 * IPFS is not used anymore -- this route only exists with this name because the client uses it in prod
 *
 * @param req
 * @param req.query
 * @param {string} req.query.filename filename to set as the content-disposition header
 * @dev This route does not handle responses by design, so we can pipe the response to client.
 * TODO: It seems like handleResponse does work with piped responses, as seen from the track/stream endpoint.
 */
router.get(['/ipfs/:CID', '/content/:CID'], getCID)

/**
 * Serve images hosted by content node.
 * IPFS is not used anymore -- this route only exists with this name because the client uses it in prod
 * @param req
 * @param req.query
 * @param {string} req.query.filename the actual filename to retrieve w/in the IPFS directory (e.g. 480x480.jpg)
 * @dev This route does not handle responses by design, so we can pipe the gateway response.
 * TODO: It seems like handleResponse does work with piped responses, as seen from the track/stream endpoint.
 */
router.get(['/ipfs/:dirCID/:filename', '/content/:dirCID/:filename'], getDirCID)

/**
 * Serves information on existence of given cids
 * @param req
 * @param req.body
 * @param {string[]} req.body.cids the cids to check existence for, these cids can also be directories
 * @dev This route can have a large number of CIDs as input, therefore we use a POST request.
 */
router.post(
  '/batch_cids_exist',
  handleResponse(async (req, _res) => {
    const { cids } = req.body

    if (cids && cids.length > BATCH_CID_ROUTE_LIMIT) {
      return errorResponseBadRequest(
        `Too many CIDs passed in, limit is ${BATCH_CID_ROUTE_LIMIT}`
      )
    }

    const queryResults = await models.File.findAll({
      attributes: ['multihash', 'storagePath'],
      raw: true,
      where: {
        multihash: {
          [models.Sequelize.Op.in]: cids
        }
      }
    })

    const cidExists = {}

    // Check if hash exists in disk in batches (to limit concurrent load)
    for (
      let i = 0;
      i < queryResults.length;
      i += BATCH_CID_EXISTS_CONCURRENCY_LIMIT
    ) {
      const batch = queryResults.slice(
        i,
        i + BATCH_CID_EXISTS_CONCURRENCY_LIMIT
      )
      const exists = await Promise.all(
        batch.map(({ storagePath }) => fs.pathExists(storagePath))
      )
      batch.map(({ multihash }, idx) => {
        cidExists[multihash] = exists[idx]
      })

      await timeout(250)
    }

    const cidExistanceMap = {
      cids: cids.map((cid) => ({ cid, exists: cidExists[cid] || false }))
    }

    return successResponse(cidExistanceMap)
  })
)

/**
 * Serves information on existence of given image cids
 * @param req
 * @param req.body
 * @param {string[]} req.body.cids the cids to check existence for, these cids should be directories containing original.jpg
 * @dev This route can have a large number of CIDs as input, therefore we use a POST request.
 */
router.post(
  '/batch_image_cids_exist',
  handleResponse(async (req, _res) => {
    const { cids } = req.body

    if (cids && cids.length > BATCH_CID_ROUTE_LIMIT) {
      return errorResponseBadRequest(
        `Too many CIDs passed in, limit is ${BATCH_CID_ROUTE_LIMIT}`
      )
    }

    const queryResults = await models.File.findAll({
      attributes: ['dirMultihash', 'storagePath'],
      raw: true,
      where: {
        dirMultihash: {
          [models.Sequelize.Op.in]: cids
        },
        fileName: 'original.jpg'
      }
    })

    const cidExists = {}

    // Check if hash exists in disk in batches (to limit concurrent load)
    for (
      let i = 0;
      i < queryResults.length;
      i += BATCH_CID_EXISTS_CONCURRENCY_LIMIT
    ) {
      const batch = queryResults.slice(
        i,
        i + BATCH_CID_EXISTS_CONCURRENCY_LIMIT
      )
      const exists = await Promise.all(
        batch.map(({ storagePath }) => fs.pathExists(storagePath))
      )
      batch.map(({ dirMultihash }, idx) => {
        cidExists[dirMultihash] = exists[idx]
      })

      await timeout(250)
    }

    const cidExistanceMap = {
      cids: cids.map((cid) => ({ cid, exists: cidExists[cid] || false }))
    }

    return successResponse(cidExistanceMap)
  })
)

/**
 * Serve file from FS given a storage path
 * This is a cnode-cnode only route, not to be consumed by clients. It has auth restrictions to only
 * allow calls from cnodes with delegateWallets registered on chain
 * @dev No handleResponse around this route because it doesn't play well with our route handling abstractions,
 * same as the /ipfs route
 * @deprecated - Remove once all nodes stop calling as part of findCIDInNetwork, leaving in for backwards compatibility
 * @param req.query.filePath the fs path for the file. should be full path including leading /file_storage
 * @param req.query.delegateWallet the wallet address that signed this request
 * @param req.query.timestamp the timestamp when the request was made
 * @param req.query.signature the hashed signature of the object {filePath, delegateWallet, timestamp}
 * @param {string?} req.query.trackId the trackId of the requested file lookup
 */
router.get('/file_lookup', async (req, res) => {
  const BlacklistManager = req.app.get('blacklistManager')
  const { filePath, timestamp, signature } = req.query
  let { delegateWallet, trackId } = req.query
  delegateWallet = delegateWallet.toLowerCase()
  trackId = parseInt(trackId)

  // no filePath passed in
  if (!filePath)
    return sendResponse(
      req,
      res,
      errorResponseBadRequest(`Invalid request, no path provided`)
    )

  // check that signature is correct and delegateWallet is registered on chain
  const recoveredWallet = recoverWallet(
    { filePath, delegateWallet, timestamp },
    signature
  ).toLowerCase()
  const contentNodes = await getAllRegisteredCNodes(req.logger)
  const foundDelegateWallet = contentNodes.some(
    (node) => node.delegateOwnerWallet.toLowerCase() === recoveredWallet
  )
  if (recoveredWallet !== delegateWallet || !foundDelegateWallet) {
    return sendResponse(
      req,
      res,
      errorResponseUnauthorized(`Invalid wallet signature`)
    )
  }
  const filePathNormalized = path.normalize(filePath)

  // check that the regex works and verify it's not blacklisted
  const matchObj = DiskManager.extractCIDsFromFSPath(filePathNormalized)
  if (!matchObj)
    return sendResponse(
      req,
      res,
      errorResponseBadRequest(`Invalid filePathNormalized provided`)
    )

  const { outer, inner } = matchObj
  let isServable = await BlacklistManager.isServable(outer, trackId)
  if (!isServable) {
    return sendResponse(
      req,
      res,
      errorResponseForbidden(`CID=${outer} has been blacklisted by this node.`)
    )
  }

  res.setHeader('Content-Disposition', contentDisposition(outer))

  // inner will only be set for image dir CID
  // if there's an inner CID, check if CID is blacklisted and set content disposition header
  if (inner) {
    isServable = await BlacklistManager.isServable(inner, trackId)
    if (!isServable) {
      return sendResponse(
        req,
        res,
        errorResponseForbidden(
          `CID=${inner} has been blacklisted by this node.`
        )
      )
    }
    res.setHeader('Content-Disposition', contentDisposition(inner))
  }

  try {
    return await streamFromFileSystem(req, res, filePathNormalized)
  } catch (e) {
    return sendResponse(
      req,
      res,
      errorResponseNotFound(`File with path not found`)
    )
  }
})

module.exports = router
module.exports.getCID = getCID
module.exports.streamFromFileSystem = streamFromFileSystem<|MERGE_RESOLUTION|>--- conflicted
+++ resolved
@@ -41,14 +41,6 @@
 const { libs } = require('@audius/sdk')
 const Utils = libs.Utils
 
-<<<<<<< HEAD
-const FILE_CACHE_EXPIRY_SECONDS = 5 * 60
-=======
-const {
-  premiumContentMiddleware
-} = require('../middlewares/premiumContent/premiumContentMiddleware')
-
->>>>>>> 72bc13d2
 const BATCH_CID_ROUTE_LIMIT = 500
 const BATCH_CID_EXISTS_CONCURRENCY_LIMIT = 50
 
