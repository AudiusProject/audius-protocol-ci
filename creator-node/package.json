{
  "name": "creator-node",
  "description": "",
  "main": "src/index.js",
  "engines": {
    "node": "~14.0.0"
  },
  "scripts": {
    "start": "nodemon --config nodemon.json src/index.ts | ./node_modules/.bin/bunyan || exit 0",
    "test": "./scripts/run-tests.sh standalone_creator",
    "test:debug": "./scripts/run-tests.sh -d standalone_creator",
    "test:ci": "./scripts/run-tests.sh",
    "test:local:teardown": "./scripts/run-tests.sh standalone_creator teardown",
    "test:teardown": "./scripts/run-tests.sh teardown",
    "test:unit": "./scripts/run-tests.sh unit_test",
    "test:coverage": "nyc --reporter=lcov --reporter=text npm run test",
    "test:coverage:ci": "nyc --reporter=lcov --reporter=text npm run test:ci && nyc report --reporter=text-lcov | coveralls",
    "lint:fix": "eslint --fix --ext=js,ts src",
    "lint": "eslint --ext=js,ts src",
    "build": "./node_modules/.bin/tsc --project tsconfig.build.json",
    "postinstall": "patch-package"
  },
  "keywords": [],
  "author": "",
  "license": "Apache-2.0",
  "dependencies": {
<<<<<<< HEAD
    "@audius/sdk": "1.0.7",
=======
    "@audius/sdk": "1.0.8",
>>>>>>> 373eb2d8
    "@bull-board/api": "^4.3.1",
    "@bull-board/express": "4.0.1",
    "@opentelemetry/api": "^1.2.0",
    "@opentelemetry/exporter-trace-otlp-http": "^0.32.0",
    "@opentelemetry/instrumentation": "^0.31.0",
    "@opentelemetry/instrumentation-bunyan": "^0.29.0",
    "@opentelemetry/instrumentation-express": "^0.30.0",
    "@opentelemetry/instrumentation-fs": "^0.5.0",
    "@opentelemetry/instrumentation-http": "^0.31.0",
    "@opentelemetry/instrumentation-pg": "^0.30.0",
    "@opentelemetry/instrumentation-redis": "^0.32.0",
    "@opentelemetry/resources": "^1.7.0",
    "@opentelemetry/sdk-trace-base": "^1.5.0",
    "@opentelemetry/sdk-trace-node": "^1.5.0",
    "@opentelemetry/semantic-conventions": "^1.5.0",
    "@opentelemetry/tracing": "^0.24.0",
    "@solana/web3.js": "1.31.0",
    "JSONStream": "^1.3.5",
    "async-retry": "^1.3.3",
    "axios": "^0.19.2",
    "base64-url": "^2.3.3",
    "bl": "^4.1.0",
    "body-parser": "^1.18.3",
    "buffer": "5.4.2",
    "bullmq": "^1.91.1",
    "bunyan": "^1.8.15",
    "cids": "0.8.0",
    "commander": "^6.2.1",
    "content-disposition": "^0.5.3",
    "convict": "^5.2.0",
    "cors": "^2.8.4",
    "death": "^1.1.0",
    "deferential": "^1.0.0",
    "diskusage": "^1.1.3",
    "eslint-config-prettier": "^8.3.0",
    "eth-sig-util": "2.5.4",
    "ethereumjs-tx": "2.1.2",
    "ethereumjs-util": "^6.2.1",
    "ethereumjs-wallet": "0.6.5",
    "ethers": "5.4.7",
    "exif-parser": "^0.1.12",
    "express": "^4.16.3",
    "express-prom-bundle": "^6.5.0",
    "express-rate-limit": "5.3.0",
    "ffmpeg-static": "^2.7.0",
    "ffprobe-static": "^3.0.0",
    "form-data": "^3.0.1",
    "fs-extra": "^9.1.0",
    "hashids": "2.2.10",
    "ioredis": "^4.27.5",
    "jimp": "^0.6.1",
    "lodash": "4.17.21",
    "multer": "^1.4.0",
    "patch-package": "^6.4.7",
    "pg": "^8.0.3",
    "prettier-config-standard": "^4.0.0",
    "prom-client": "^14.0.1",
    "promise.any": "^2.0.2",
    "rate-limit-redis": "^1.7.0",
    "sequelize": "^4.44.4",
    "shortid": "^2.2.16",
    "sockstat": "^1.0.1",
    "systeminformation": "^5.7.6",
    "ts-node": "^10.4.0",
    "umzug": "^2.3.0",
    "uuid": "3.3.2",
    "web3": "1.2.8"
  },
  "devDependencies": {
    "@types/bunyan": "^1.8.8",
    "@types/chai": "^4.3.3",
    "@types/cors": "^2.8.12",
    "@types/death": "^1.1.2",
    "@types/eth-sig-util": "^2.1.1",
    "@types/express": "4.17.12",
    "@types/fs-extra": "^9.0.13",
    "@types/ioredis": "^4.28.10",
    "@types/lodash": "^4.14.182",
    "@types/mocha": "^9.1.1",
    "@types/node": "^18.7.9",
    "@types/proxyquire": "^1.3.28",
    "@types/sinon": "^10.0.11",
    "@types/sinon-chai": "^3.2.8",
    "@typescript-eslint/eslint-plugin": "^5.5.0",
    "@typescript-eslint/parser": "^5.37.0",
    "chai": "4.3.6",
    "chai-as-promised": "^7.1.1",
    "coveralls": "3.1.1",
    "eslint": "^7.32.0",
    "eslint-config-standard": "^16.0.3",
    "eslint-plugin-import": "^2.25.3",
    "eslint-plugin-node": "^11.1.0",
    "eslint-plugin-prettier": "^4.0.0",
    "eslint-plugin-promise": "^5.2.0",
    "mocha": "^5.2.0",
    "nock": "^13.1.0",
    "nodemon": "^1.19.4",
    "nyc": "15.1.0",
    "prettier": "^2.5.1",
    "proxyquire": "^2.1.3",
    "sequelize-cli": "^5.3.0",
    "sinon": "^7.0.0",
    "sinon-chai": "3.7.0",
    "standard": "12.0.1",
    "supertest": "^3.3.0",
    "typescript": "^4.4.4"
  },
  "//": {
    "dependenciesComments": {
      "lodash": "Vuln in < 4.17.13, fixed by https://github.com/lodash/lodash/pull/4336"
    },
    "scriptsComments": {
      "start": "Runs multiple processes using cluster. Starts as primary since process.env.NODE_UNIQUE_ID=undefined",
      "coverage": "Runs nyc on tests/ dir and outputs results in ./nyc_output. Can be used for vscode extensions.",
      "report": "Generates static html files representing code coverage per test file and outputs them into /coverage."
    }
  },
  "standard": {
    "env": [
      "node",
      "mocha"
    ]
  }
}<|MERGE_RESOLUTION|>--- conflicted
+++ resolved
@@ -24,11 +24,7 @@
   "author": "",
   "license": "Apache-2.0",
   "dependencies": {
-<<<<<<< HEAD
-    "@audius/sdk": "1.0.7",
-=======
     "@audius/sdk": "1.0.8",
->>>>>>> 373eb2d8
     "@bull-board/api": "^4.3.1",
     "@bull-board/express": "4.0.1",
     "@opentelemetry/api": "^1.2.0",
