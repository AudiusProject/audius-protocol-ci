--- conflicted
+++ resolved
@@ -334,8 +334,4 @@
 
     def __repr__(self):
         return f"<Remix(parent_track_id={self.parent_track_id},\
-<<<<<<< HEAD
-child_track_id={self.child_track_id}>"
-=======
-            child_track_id={self.child_track_id}>"
->>>>>>> d798a2fa
+            child_track_id={self.child_track_id}>"